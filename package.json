--- conflicted
+++ resolved
@@ -31,19 +31,12 @@
 		"@cloudflare/workers-types": "4.20240718.0",
 		"@playform/build": "0.1.1",
 		"@types/dotenv": "8.2.0",
-<<<<<<< HEAD
-		
-		
-=======
-		"@typescript-eslint/eslint-plugin": "8.0.0-alpha.49",
-		"@typescript-eslint/parser": "8.0.0-alpha.49",
->>>>>>> eb74aa26
 		"eslint": "9.7.0",
 		"miniflare": "3.20240718.0",
 		"wrangler": "3.65.1"
 	},
 	"publishConfig": {
-		"provenance": true,
-		"access": "public"
+		"access": "public",
+		"provenance": true
 	}
 }